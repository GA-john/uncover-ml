import numpy as np
import os.path
import time
import click
import ipyparallel as ipp
from uncoverml import feature
import logging
import signal
import tables as hdf

log = logging.getLogger(__name__)

def direct_view(profile, nchunks):
    client = ipp.Client(profile=profile) if profile is not None else ipp.Client()
    c = client[:] # direct view

    # Initialise the cluster
    c.block = True
    # Ensure this module's requirments are imported externally
    c.execute('from uncoverml import feature')
    c.execute('from uncoverml import parallel')
    c.execute('import numpy as np')
    
    # Assign the chunks to workers
    nworkers = len(c)
    log.info("dividing {} work chunks between {} engines".format(
        nchunks, nworkers))
    for i, indices in enumerate(np.array_split(np.arange(nchunks),nworkers)):
        cmd = "chunk_indices = {}".format(indices.tolist())
        log.debug("assigning engine {} chunks {}".format(i, indices))
        c.execute(cmd, targets=i)
    return c

def __load_hdf5(infiles):
    for filename in infiles:
        data_list = []
        with hdf.open_file(filename, mode='r') as f:
            data = f.root.features[:]
            mask = f.root.mask[:]
            a = np.ma.masked_array(data=data, mask=mask)
            data_list.append(a)
        all_data = np.concatenate(data_list, axis=1)
        return all_data

def __load_image(image_object):
    return image_object.data()

def data_dict(reference_dict, chunk_indices):
    """
<<<<<<< HEAD
    we load references to the data into each node, this function runs
    on the node to actually load the data itself.
=======
    data = {}
    for k in chunk_indices:
        feats = tuple(zip(*[feature.input_features(f) for f in chunk_dict[k]]))
        data[k] = (np.concatenate(feats[0], axis=1),
                   np.concatenate(feats[1], axis=1)
                   )
    return data

def merge_clusters(data_dict, chunk_indices):
    """
    simplifies a lot of processes by concatenating the multiple chunks
    into a single vector per-node
>>>>>>> 666a111f
    """
    multi_hdf5_type = [type(k) is list for k in reference_dict.values()]
    is_hdf5 = np.all(np.array(multi_hdf5_type))
    data_dict = {}
    for i in chunk_indices:
        inobj = reference_dict[i]
        data_dict[i] = __load_hdf5(inobj) if is_hdf5 else __load_image(inobj) 
    return data_dict


def data_vector(data_dict):
    indices = sorted(data_dict.keys())
    in_d = []
    for i in indices:
        if data_dict[i].ndim == 3:
            x = data_dict[i].reshape((-1, data_dict[i].shape[2]))
            in_d.append(x)
        else:
            in_d.append(data_dict[i])
    x = np.ma.concatenate(in_d, axis=0)
    return x

<<<<<<< HEAD
def write_data(data_dict, transform, feature_name, output_dir):
    filenames = []
    for i in data_dict:
        data = data_dict[i]
        feature_vector = transform(data)
=======

def print_async_progress(async_result, title):
    total_jobs = len(async_result)
    with click.progressbar(length=total_jobs, label=title) as bar:
        last_jobs_done = 0
        jobs_done = 0
        while jobs_done < total_jobs:
            jobs_done = async_result.progress
            if jobs_done > last_jobs_done:
                bar.update(jobs_done - last_jobs_done)
                last_jobs_done = jobs_done
            time.sleep(0.1)


def map(f, iterable, cluster_view=None):
    # Send off the jobs
    progress_title = "Processing Image Chunks"
    if cluster_view is not None:
        async_result = cluster_view.map(f, iterable, block=False)
        print_async_progress(async_result, progress_title)
        results = async_result.get()
    else:
        results = []
        with click.progressbar(length=len(iterable),
                               label=progress_title) as bar:
            for i in iterable:
                r = f(i)
                results.append(r)
                bar.update(1)
    return results


def write_data(data, transform, feature_name, output_dir):
    filenames = []
    for i, d in data.items():
        feature_vector = transform(d)
>>>>>>> 666a111f
        filename = feature_name + "_{}.hdf5".format(i)
        full_path = os.path.join(output_dir, filename)
        feature.output_features(feature_vector.data, feature_vector.mask,
                                full_path)
        filenames.append(full_path)
    return filenames


# this is primarily because we cant pickle closures to use with above func.
def write_predict(data, model, target_name, output_dir):
    filenames = []

    for i, d in data.items():
        # FIXME deal with missing data in d[1]
        target_vector = model.predict(d[0])
        filename = target_name + "_{}.hdf5".format(i)
        full_path = os.path.join(output_dir, filename)
        feature.output_features(target_vector, full_path,
                                featname="predictions")
        filenames.append(full_path)
    return filenames


def node_count(x):
    """
    note that this is a vector per dimension because x is masked
    """
    return x.count(axis=0)

def node_sum(x):
    result = np.ma.sum(x,axis=0)
    if np.ma.count_masked(result) != 0:
        raise ValueError("Too many missing values to compute sum")
    return result

def node_var(x):
    delta = x - np.ma.mean(x,axis=0)
    result = np.ma.sum(delta * delta,axis=0)
    if np.ma.count_masked(result) != 0:
        raise ValueError("Too many missing values to compute variance")
    return result.data

def node_outer(x):
    delta = x - np.ma.mean(x,axis=0)
    result = np.ma.dot(delta.T,delta)
    if np.ma.count_masked(result) != 0:
        raise ValueError("Too many missing values to compute outer product")
    return result.data

def node_sets(x):
    """
    works on a masked x
    """
    sets = [np.unique(np.ma.compressed(x[:,i])) for i in range(x.shape[1])]
    return sets

def centre(x, x_mean):
    return x - x_mean

def standardise(x, x_sd):
    return x / x_sd[np.newaxis, :]

def one_hot(x, x_set):
    out_dim_sizes = np.array([k.shape[0] for k in x_set])
    #The index points in the output array for each input dimension
    indices = np.hstack((np.array([0]), np.cumsum(out_dim_sizes)))
    total_dims = np.sum(out_dim_sizes)
    n = x.shape[0]
    out = np.empty((n,total_dims), dtype=float)
    out.fill(-0.5)
    out_mask = np.zeros((n,total_dims), dtype=bool)
    
    for dim_idx, dim_set in enumerate(x_set):
        dim_in = x[:, dim_idx]
        dim_mask = x.mask[:, dim_idx]
        dim_out = out[:,indices[dim_idx]:indices[dim_idx+1]]
        dim_out_mask = out_mask[:,indices[dim_idx]:indices[dim_idx+1]]
        dim_out_mask[:] = dim_mask[:,np.newaxis]
        for i, val in enumerate(dim_set):
            dim_out[:,i][dim_in==val] = 0.5
    result = np.ma.array(data=out, mask=out_mask)
    return result
        <|MERGE_RESOLUTION|>--- conflicted
+++ resolved
@@ -47,23 +47,8 @@
 
 def data_dict(reference_dict, chunk_indices):
     """
-<<<<<<< HEAD
     we load references to the data into each node, this function runs
     on the node to actually load the data itself.
-=======
-    data = {}
-    for k in chunk_indices:
-        feats = tuple(zip(*[feature.input_features(f) for f in chunk_dict[k]]))
-        data[k] = (np.concatenate(feats[0], axis=1),
-                   np.concatenate(feats[1], axis=1)
-                   )
-    return data
-
-def merge_clusters(data_dict, chunk_indices):
-    """
-    simplifies a lot of processes by concatenating the multiple chunks
-    into a single vector per-node
->>>>>>> 666a111f
     """
     multi_hdf5_type = [type(k) is list for k in reference_dict.values()]
     is_hdf5 = np.all(np.array(multi_hdf5_type))
@@ -86,50 +71,11 @@
     x = np.ma.concatenate(in_d, axis=0)
     return x
 
-<<<<<<< HEAD
 def write_data(data_dict, transform, feature_name, output_dir):
     filenames = []
     for i in data_dict:
         data = data_dict[i]
         feature_vector = transform(data)
-=======
-
-def print_async_progress(async_result, title):
-    total_jobs = len(async_result)
-    with click.progressbar(length=total_jobs, label=title) as bar:
-        last_jobs_done = 0
-        jobs_done = 0
-        while jobs_done < total_jobs:
-            jobs_done = async_result.progress
-            if jobs_done > last_jobs_done:
-                bar.update(jobs_done - last_jobs_done)
-                last_jobs_done = jobs_done
-            time.sleep(0.1)
-
-
-def map(f, iterable, cluster_view=None):
-    # Send off the jobs
-    progress_title = "Processing Image Chunks"
-    if cluster_view is not None:
-        async_result = cluster_view.map(f, iterable, block=False)
-        print_async_progress(async_result, progress_title)
-        results = async_result.get()
-    else:
-        results = []
-        with click.progressbar(length=len(iterable),
-                               label=progress_title) as bar:
-            for i in iterable:
-                r = f(i)
-                results.append(r)
-                bar.update(1)
-    return results
-
-
-def write_data(data, transform, feature_name, output_dir):
-    filenames = []
-    for i, d in data.items():
-        feature_vector = transform(d)
->>>>>>> 666a111f
         filename = feature_name + "_{}.hdf5".format(i)
         full_path = os.path.join(output_dir, filename)
         feature.output_features(feature_vector.data, feature_vector.mask,
