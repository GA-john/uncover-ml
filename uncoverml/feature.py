import os.path
import numpy as np
import tables as hdf
from uncoverml.celerybase import celery
from uncoverml import inout
from uncoverml import patch


def output_features(feature_vector, outfile):
    """
    Writes a vector of features out to a standard HDF5 format. The function
    assumes that it is only 1 chunk of a larger vector, so outputs a numerical
    suffix to the file as an index.

    Parameters
    ----------
        feature_vector: array
            A 2D numpy array of shape (nPoints, nDims) of type float.
        outfile: path
            The name of the output file
    """
    h5file = hdf.open_file(outfile, mode='w')
    array_shape = feature_vector.shape

    filters = hdf.Filters(complevel=5, complib='zlib')
    h5file.create_carray("/", "features", filters=filters,
                         atom=hdf.Float64Atom(), shape=array_shape)
    h5file.root.features[:] = feature_vector
    h5file.close()


def transform(x):
    return x.flatten()


@celery.task(name='features_from_image')
def features_from_image(image, name, transform, patchsize, output_dir,
                        targets=None):
    """
    Applies a transform function to a geotiff and writes the output
    as a feature vector to and HDF5 file.
    """
    # Get the target points if they exist:
    data = image.data()
    pixels = None
    if targets is not None:
        lonlats = geom.points_from_shp(shapefile)
        inx = lonlats[:,0] >= image.xmin and lonlats[:,0] < image.xmax
        iny = lonlats[:,1] >= image.ymin and lonlats[:,1] < image.ymax
        valid = np.logical_and(inx, iny)
        valid_lonlats = lonlats[valid]
        pixels = image.lonlat2pix(lonlats, centres=True)
        patches = patch.point_patches(data,patchsize, pixels)
    else:
        patches = patch.grid_patches(data, patchsize)

    processed_patches = map(transform, patches)
    features = np.array(list(processed_patches), dtype=float)
<<<<<<< HEAD
    output_features(features, name)
=======
    filename = os.path.join(output_dir, 
                            name + "_{}.hdf5".format(image.chunk_idx))
    output_features(features, filename)
>>>>>>> 65c6b161
<|MERGE_RESOLUTION|>--- conflicted
+++ resolved
@@ -1,8 +1,8 @@
 import os.path
 import numpy as np
 import tables as hdf
+from uncoverml import inout
 from uncoverml.celerybase import celery
-from uncoverml import inout
 from uncoverml import patch
 
 
@@ -44,22 +44,18 @@
     data = image.data()
     pixels = None
     if targets is not None:
-        lonlats = geom.points_from_shp(shapefile)
-        inx = lonlats[:,0] >= image.xmin and lonlats[:,0] < image.xmax
-        iny = lonlats[:,1] >= image.ymin and lonlats[:,1] < image.ymax
+        lonlats = inout.points_from_shp(targets)
+        inx = lonlats[:, 0] >= image.xmin and lonlats[:, 0] < image.xmax
+        iny = lonlats[:, 1] >= image.ymin and lonlats[:, 1] < image.ymax
         valid = np.logical_and(inx, iny)
         valid_lonlats = lonlats[valid]
-        pixels = image.lonlat2pix(lonlats, centres=True)
-        patches = patch.point_patches(data,patchsize, pixels)
+        pixels = image.lonlat2pix(valid_lonlats, centres=True)
+        patches = patch.point_patches(data, patchsize, pixels)
     else:
         patches = patch.grid_patches(data, patchsize)
 
     processed_patches = map(transform, patches)
     features = np.array(list(processed_patches), dtype=float)
-<<<<<<< HEAD
-    output_features(features, name)
-=======
-    filename = os.path.join(output_dir, 
+    filename = os.path.join(output_dir,
                             name + "_{}.hdf5".format(image.chunk_idx))
-    output_features(features, filename)
->>>>>>> 65c6b161
+    output_features(features, filename)