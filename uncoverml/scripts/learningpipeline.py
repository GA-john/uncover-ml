"""
A pipeline for learning and validating models.
"""

import pickle
from collections import OrderedDict
import importlib.machinery
import logging
from os import path, mkdir
from glob import glob
import sys
<<<<<<< HEAD
=======
import json
import copy
from itertools import product
>>>>>>> 91842b79

import numpy as np

from uncoverml import geoio
from uncoverml import pipeline
from uncoverml import mpiops
from uncoverml import datatypes

# Logging
log = logging.getLogger(__name__)


def make_proc_dir(dirname):
    if not path.exists(dirname):
        mkdir(dirname)
        log.info("Made processed dir")


def get_targets(shapefile, fieldname, folds, seed):
    shape_infile = path.abspath(shapefile)
    lonlat, vals = geoio.load_shapefile(shape_infile, fieldname)
    targets = datatypes.CrossValTargets(lonlat, vals, folds, seed, sort=True)
    return targets


def extract(targets, config):
    # Extract feats for training
    tifs = glob(path.join(config.data_dir, "*.tif"))
    if len(tifs) == 0:
        log.fatal("No geotiffs found in {}!".format(config.data_dir))
        sys.exit(-1)

    extracted_chunks = {}
    for tif in tifs:
        name = path.basename(tif)
        log.info("Processing {}.".format(name))
        settings = datatypes.ExtractSettings(onehot=config.onehot,
                                             x_sets=None,
                                             patchsize=config.patchsize)
        image_source = geoio.RasterioImageSource(tif)
        x, settings = pipeline.extract_features(image_source,
                                                targets, settings)
        d = {"x": x, "settings": settings}
        extracted_chunks[name] = d
    result = OrderedDict(sorted(extracted_chunks.items(), key=lambda t: t[0]))
    return result


def run_pipeline(config):

    # Make the targets
    shapefile = path.join(config.data_dir, config.target_file)
    targets = mpiops.run_once(get_targets,
                              shapefile=shapefile,
                              fieldname=config.target_var,
                              folds=config.folds,
                              seed=config.crossval_seed)

    if config.export_targets:
        outfile_targets = path.join(config.output_dir,
                                    config.name + "_targets.hdf5")
        mpiops.run_once(geoio.write_targets, targets, outfile_targets)

    # keys for these two are the filenames
    extracted_chunks = extract(targets, config)
    image_settings = {k: v["settings"] for k, v in extracted_chunks.items()}

    compose_settings = datatypes.ComposeSettings(
        impute=config.impute,
        transform=config.transform,
        featurefraction=config.pca_frac,
        impute_mean=None,
        mean=None,
        sd=None,
        eigvals=None,
        eigvecs=None)

    algorithm = 'svr'
    rank_features(extracted_chunks, targets, algorithm, compose_settings,
                  config)


def rank_features(extracted_chunks, targets, algorithm, compose_settings,
                  config):

    # Determine the importance of each feature
    feature_scores = {}
    for name in extracted_chunks:
        dict_missing = dict(extracted_chunks)
        del dict_missing[name]

        fname = name.rstrip(".tif")
        log.info("Computing {} feature importance of {}".format(algorithm,
                                                                fname))

        compose_missing = copy.deepcopy(compose_settings)
        out = predict_and_score(dict_missing, targets, algorithm,
                                compose_missing, config)
        feature_scores[fname] = out

    # Get the different types of score from one of the outputs
    # TODO make this not suck
    measures = list(next(feature_scores.values().__iter__()).scores.keys())
    features = sorted(feature_scores.keys())
    scores = np.empty((len(measures), len(features)))
    for m, measure in enumerate(measures):
        for f, feature in enumerate(features):
            scores[m, f] = feature_scores[feature].scores[measure]

    # Save the feature scores to a file
    dump_feature_ranks(measures, features, scores, "scores.json")


def dump_feature_ranks(measures, features, scores, filename):

    score_listing = dict(scores={}, ranks={})
    for measure, measure_scores in zip(measures, scores):

        # Sort the scores
        scores = sorted(zip(features, measure_scores),
                        key=lambda s: s[1])
        sorted_features, sorted_scores = list(zip(*scores))

        # Store the results
        score_listing['scores'][measure] = sorted_scores
        score_listing['ranks'][measure] = sorted_features

    # Write the results out to a file
    with open(filename, 'w') as output_file:
        json.dump(score_listing, output_file)


def predict_and_score(extracted_chunks, targets, algorithm,
                      compose_settings, config):

    x = np.ma.concatenate([v["x"] for v in extracted_chunks.values()], axis=1)
    x_out, compose_settings = pipeline.compose_features(x, compose_settings)

    X_list = mpiops.comm.allgather(x_out)
    X = np.ma.vstack(X_list)
    args = config.algdict[algorithm]
    out = pipeline.learn_model(X, targets, algorithm, crossvalidate=True,
                               algorithm_params=args)
    return out


def dump_state(config, models, image_settings, compose_settings):
    if mpiops.chunk_index == 0:
        outfile_state = path.join(config.output_dir,
                                  config.name + ".state")
        state_dict = {"models": models,
                      "image_settings": image_settings,
                      "compose_settings": compose_settings}

        with open(outfile_state, 'wb') as f:
            pickle.dump(state_dict, f)


def dump_outputs(outputs, config):

    for algorithm, model_out in outputs.items():
        # Outputs
        if mpiops.chunk_index == 0:
            outfile_scores = path.join(config.output_dir,
                                       config.name + "_" + algorithm +
                                       "_scores.json")
            geoio.export_scores(model_out.scores,
                                model_out.y_true,
                                model_out.y_pred,
                                outfile_scores)


def main():
    if len(sys.argv) != 2:
        sys.exit(-1)
    logging.basicConfig(level=logging.INFO)
    config_filename = sys.argv[1]
    name = path.basename(config_filename).rstrip(".pipeline")
    config = importlib.machinery.SourceFileLoader(
        'config', config_filename).load_module()
    if not hasattr(config, 'name'):
        config.name = name
    config.output_dir = path.abspath(config.output_dir)
    run_pipeline(config)

if __name__ == "__main__":
    main()<|MERGE_RESOLUTION|>--- conflicted
+++ resolved
@@ -6,15 +6,12 @@
 from collections import OrderedDict
 import importlib.machinery
 import logging
-from os import path, mkdir
+from os import path, mkdir, listdir
 from glob import glob
 import sys
-<<<<<<< HEAD
-=======
 import json
 import copy
 from itertools import product
->>>>>>> 91842b79
 
 import numpy as np
 
