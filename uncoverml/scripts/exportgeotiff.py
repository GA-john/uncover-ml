"""
Output a geotiff from a set of HDF5 chunked features

.. program-output:: exportgeotiff --help
"""
import logging
import sys
import os.path
import click as cl
import uncoverml.defaults as df
from functools import partial
from uncoverml import parallel
from uncoverml import geoio
from uncoverml import feature
import matplotlib.pyplot as pl
import numpy as np
import rasterio
from affine import Affine

log = logging.getLogger(__name__)


def transform(x, rows, x_min, x_max, band):
    x = x.reshape((rows, -1, x.shape[1]))
<<<<<<< HEAD
    if band is not None:
        x = x[:, :, band:band+1]
        x_min = x_min[band]
        x_max = x_max[band]

    images = []
    if x_min is not None and x_max is not None:
        x = np.ma.asarray(x, dtype=float)
        x = ((x - x_min) / (x_max - x_min))
        cmap = pl.cm.viridis
        cmap.set_bad(alpha=0)
        for i in range(x.shape[2]):
            rgba = cmap(x[:, :, i])
            rgba = (rgba * 255.0).astype(np.uint8)
            images.append(rgba)
    else:
        images.append(x)
    return images
=======
    return x


def colormap(x, x_min, x_max):
    x = np.ma.asarray(x, dtype=float)
    x = ((x - x_min) / (x_max - x_min))
    cmap = pl.cm.inferno
    cmap.set_bad(alpha=0)
    channel_data = []
    for i in range(x.shape[2]):
        rgba = cmap(x[:, :, i])
        rgba = (rgba * 255.0).astype(np.uint8)
        channel_data.append(rgba)
    return channel_data

>>>>>>> 4aba318e

@cl.command()
@cl.option('--quiet', is_flag=True, help="Log verbose output",
           default=df.quiet_logging)
@cl.option('--rgb', is_flag=True, help="Colormap data to rgb format")
@cl.option('--band', type=int, default=None,
           help="Output only a specific band")
@cl.option('--ipyprofile', type=str, help="ipyparallel profile to use",
           default=None)
@cl.option('--outputdir', type=cl.Path(exists=True), default=os.getcwd())
@cl.argument('name', type=str, required=True)
@cl.argument('files', type=cl.Path(exists=True), nargs=-1)
def main(name, files, rgb, band, quiet, ipyprofile, outputdir):
    """ TODO
    """

    # setup logging
    if quiet is True:
        logging.basicConfig(level=logging.DEBUG)
    else:
        logging.basicConfig(level=logging.INFO)

    # build full filenames
    full_filenames = [os.path.abspath(f) for f in files]
    log.debug("Input files: {}".format(full_filenames))

    # verify the files are all present
    files_ok = geoio.file_indices_okay(full_filenames)
    if not files_ok:
        sys.exit(-1)

    # build the images
    filename_dict = geoio.files_by_chunk(full_filenames)
    nchunks = len(filename_dict)

    # Get attribs if they exist
    eff_shape, eff_bbox = feature.load_attributes(filename_dict)

    # affine
    pixsize_x = eff_bbox[1, 0] - eff_bbox[0, 0]/float(eff_shape[0])
    pixsize_y = eff_bbox[1, 1] - eff_bbox[0, 1]/float(eff_shape[1])
    A = Affine(pixsize_x, 0, eff_bbox[0, 0],
               0, -pixsize_y, eff_bbox[1, 1])

    # Define the transform function to build the features
    cluster = parallel.direct_view(ipyprofile, nchunks)

    # Load the data into a dict on each client
    # Note chunk_indices is a global with different value on each node
    cluster.push({"filename_dict": filename_dict})
    cluster.execute("data_dict = feature.load_data("
                    "filename_dict, chunk_indices)")

    # Get the bounds for image output
    x_min = None
    x_max = None
    if rgb is True:
        cluster.execute("x = feature.data_vector(data_dict)")
        cluster.execute("x_min = np.ma.min(x,axis=0)")
        cluster.execute("x_max = np.ma.max(x,axis=0)")
        x_min = np.amin(np.array(cluster['x_min']), axis=0)
        x_max = np.amax(np.array(cluster['x_max']), axis=0)

    f = partial(transform, rows=eff_shape[0], x_min=x_min,
                x_max=x_max, band=band)
    cluster.push({"f": f})
    cluster.execute("image_dict = {i: f(k) for i, k in data_dict.items()}")

    # Couple of pieces of information we need here
    firstnode = cluster.client[0]
    firstnode.execute("n_images = len(image_dict[0])")
    firstnode.execute("dtype = image_dict[0][0].dtype")
    firstnode.execute("n_bands = [k.shape[2] for k in image_dict[0]]")
    n_images = firstnode["n_images"]
    dtype = firstnode["dtype"]
    n_bands = firstnode["n_bands"][0]  # PER IMAGE
    nnodes = len(cluster)
    indices = np.array_split(np.arange(nchunks), nnodes)  # canonical

    for img_idx in range(n_images):
        band_num = img_idx if band is None else band
        output_filename = os.path.join(outputdir, name +
                                       "_band{}.tif".format(band_num))

        with rasterio.open(output_filename, 'w', driver='GTiff',
                           width=eff_shape[0], height=eff_shape[1],
                           dtype=dtype, count=n_bands, transform=A) as f:
            ystart = 0
            for node in range(nnodes):
                engine = cluster.client[node]
                node_indices = indices[node]
                for i in node_indices:
                    data = engine["image_dict[{}][{}]".format(i, img_idx)]
                    data = np.ma.transpose(data, [2, 1, 0])  # untranspose
                    yend = ystart + data.shape[1]  # this is Y
                    window = ((ystart, yend), (0, eff_shape[0]))
                    index_list = list(range(1, n_bands+1))
                    f.write(data, window=window, indexes=index_list)
                    ystart = yend

    sys.exit(0)<|MERGE_RESOLUTION|>--- conflicted
+++ resolved
@@ -22,7 +22,6 @@
 
 def transform(x, rows, x_min, x_max, band):
     x = x.reshape((rows, -1, x.shape[1]))
-<<<<<<< HEAD
     if band is not None:
         x = x[:, :, band:band+1]
         x_min = x_min[band]
@@ -32,7 +31,7 @@
     if x_min is not None and x_max is not None:
         x = np.ma.asarray(x, dtype=float)
         x = ((x - x_min) / (x_max - x_min))
-        cmap = pl.cm.viridis
+        cmap = pl.cm.inferno
         cmap.set_bad(alpha=0)
         for i in range(x.shape[2]):
             rgba = cmap(x[:, :, i])
@@ -41,23 +40,6 @@
     else:
         images.append(x)
     return images
-=======
-    return x
-
-
-def colormap(x, x_min, x_max):
-    x = np.ma.asarray(x, dtype=float)
-    x = ((x - x_min) / (x_max - x_min))
-    cmap = pl.cm.inferno
-    cmap.set_bad(alpha=0)
-    channel_data = []
-    for i in range(x.shape[2]):
-        rgba = cmap(x[:, :, i])
-        rgba = (rgba * 255.0).astype(np.uint8)
-        channel_data.append(rgba)
-    return channel_data
-
->>>>>>> 4aba318e
 
 @cl.command()
 @cl.option('--quiet', is_flag=True, help="Log verbose output",
