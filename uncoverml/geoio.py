from __future__ import division

import os.path
import logging
import time
import json
import pickle
from functools import partial
from abc import ABCMeta, abstractmethod

import rasterio
import numpy as np
import shapefile
import tables as hdf

from uncoverml import mpiops
from uncoverml import image
from uncoverml import datatypes


log = logging.getLogger(__name__)


def load_settings(settings_file):
    with open(settings_file, 'rb') as f:
        s = pickle.load(f)
    return s


def save_settings(s, settings_file):
    with open(settings_file, 'wb') as f:
        pickle.dump(s, f)


def file_indices_okay(filenames):

    # get just the name eg /path/to/file_0.hdf5 -> file_0
    basenames = [os.path.splitext(os.path.basename(k))[0] for k in filenames]

    # file.part0of3 -> [file,0]
    split_total = [k.rsplit('of', 1) for k in basenames]
    try:
        totals = set([int(k[1]) for k in split_total])
    except:
        log.error("Filename does not contain total number of parts.")
        return False

    if len(totals) > 1:
        log.error("Files disagree about total chunks")
        return False

    total = totals.pop()

    minus_total = [k[0] for k in split_total]
    base_and_idx = [k.rsplit('.part', 1) for k in minus_total]
    bases = set([k[0] for k in base_and_idx])
    log.info("Input file sets: {}".format(set(bases)))

    # check every base has the right indices
    # "[[file,0], [file,1]] -> {file:[0,1]}
    try:
        base_ids = {k: set([int(j[1])
                           for j in base_and_idx if j[0] == k]) for k in bases}
    except:
        log.error("One or more filenames are not in <name>.part<idx>of<total>"
                  ".hdf5 format")
        # either there are no ints at the end or no underscore
        return False

    # Ensure all files are present
    true_set = set(range(1, total + 1))
    files_ok = True
    for b, nums in base_ids.items():
        if not nums == true_set:
            files_ok = False
            log.error("feature {} has wrong files. ".format(b))
            missing = true_set.difference(nums)
            if len(missing) > 0:
                log.error("Missing Index: {}".format(missing))
            extra = nums.difference(true_set)
            if len(extra) > 0:
                log.error("Extra Index: {}".format(extra))
    return files_ok


def files_by_chunk(filenames):
    """
    returns a dictionary per-chunk of a *sorted* list of features
    Note: assumes files_indices_ok returned true
    """

    # get just the name eg /path/to/file.part0.hdf5 -> file.part0
    def transform(x):
        return os.path.splitext(os.path.basename(x))[0]
    sorted_filenames = sorted(filenames, key=transform)
    basenames = [transform(k) for k in sorted_filenames]

    split_total = [k.rsplit('of', 1) for k in basenames]
    minus_total = [k[0] for k in split_total]
    indices = [int(k.rsplit('.part', 1)[1]) - 1 for k in minus_total]

    d = {i: [] for i in set(indices)}
    for i, f in zip(indices, sorted_filenames):
        d[i].append(f)
    return d


def points_from_hdf(filename, fieldnames):
    """
    TODO
    """
    vals = {}
    with hdf.open_file(filename, mode='r') as f:
        for fld in fieldnames:
            vals[fld] = (f.get_node("/" + fld).read())

    return vals


def points_to_hdf(outfile, fielddict={}):

    with hdf.open_file(outfile, 'w') as f:
        for fld, v in fielddict.items():
            f.create_array("/", fld, obj=v)


def write_targets(targets, filename):
    # takes a Target class
    # Make field dict for writing to HDF5
    fielddict = {
        'targets': targets._observations_unsorted,
        'Longitude': targets._positions_unsorted[:, 0],
        'Latitude': targets._positions_unsorted[:, 1],
        'FoldIndices': targets._folds_unsorted,
        'Targets_sorted': targets.observations,
        'Positions_sorted': targets.positions,
        'FoldIndices_sorted': targets.folds
    }
    points_to_hdf(filename, fielddict)


def load_targets(filename):
    fields = ['Targets_sorted', 'Positions_sorted', 'FoldIndices_sorted']
    fielddict = points_from_hdf(filename, fields)
    positions = fielddict['Positions_sorted']
    observations = fielddict['Targets_sorted']
    folds = fielddict['FoldIndices_sorted']
    result = datatypes.CrossValTargets(positions, observations, folds)
    return result


class ImageSource(metaclass=ABCMeta):

    @abstractmethod
    def data(self, min_x, max_x, min_y, max_y):
        pass

    @property
    def full_resolution(self):
        return self._full_res

    @property
    def dtype(self):
        return self._dtype

    @property
    def nodata_value(self):
        return self._nodata_value

    @property
    def pixsize_x(self):
        return self._pixsize_x

    @property
    def pixsize_y(self):
        return self._pixsize_y

    @property
    def origin_latitude(self):
        return self._start_lat

    @property
    def origin_longitude(self):
        return self._start_lon


class RasterioImageSource(ImageSource):

    def __init__(self, filename):

        self._filename = filename
        with rasterio.open(self._filename, 'r') as geotiff:
            self._full_res = (geotiff.width, geotiff.height, geotiff.count)
            self._nodata_value = geotiff.meta['nodata']
            # we don't support different channels with different dtypes
            for d in geotiff.dtypes[1:]:
                if geotiff.dtypes[0] != d:
                    raise ValueError("No support for multichannel geotiffs "
                                     "with differently typed channels")
            self._dtype = np.dtype(geotiff.dtypes[0])

            A = geotiff.affine
            # No shearing or rotation allowed!!
            if not ((A[1] == 0) and (A[3] == 0)):
                raise RuntimeError("Transform to pixel coordinates"
                                   "has rotation or shear")
            self._pixsize_x = A[0]
            self._pixsize_y = A[4]
            self._start_lon = A[2]
            self._start_lat = A[5]

            self._y_flipped = self._pixsize_y < 0
            if self._y_flipped:
                self._start_lat += self._pixsize_y * self._full_res[1]
                self._pixsize_y *= -1

    def data(self, min_x, max_x, min_y, max_y):

        if self._y_flipped:
            min_y_new = self._full_res[1] - max_y
            max_y_new = self._full_res[1] - min_y
            min_y = min_y_new
            max_y = max_y_new

        # NOTE these are exclusive
        window = ((min_y, max_y), (min_x, max_x))
        with rasterio.open(self._filename, 'r') as geotiff:
            d = geotiff.read(window=window, masked=True)
        d = d[np.newaxis, :, :] if d.ndim == 2 else d
        d = np.ma.transpose(d, [2, 1, 0])  # Transpose and channels at back

        if self._y_flipped:
            d = d[:, ::-1]

        # Otherwise scikit image complains
        m = np.ma.MaskedArray(data=np.ascontiguousarray(d.data),
                              mask=np.ascontiguousarray(d.mask))

        # uniform mask format
        if np.ma.count_masked(m) == 0:
            m = np.ma.masked_array(data=m.data,
                                   mask=np.zeros_like(m.data, dtype=bool))
        assert m.data.ndim == 3
        assert m.mask.ndim == 3
        return m


class ArrayImageSource(ImageSource):
    """
    An image source that uses an internally stored numpy array

    Parameters
    ----------
    A : MaskedArray
        masked array of shape (xpix, ypix, channels) that contains the
        image data.
    origin : ndarray
        Array of the form [lonmin, latmin] that defines the origin of the image
    pixsize : ndarray
        Array of the form [pixsize_x, pixsize_y] defining the size of a pixel
    """
    def __init__(self, A, origin, pixsize):
        self._data = A
        self._full_res = A.shape
        self._dtype = A.dtype
        self._nodata_value = A.fill_value
        self._pixsize_x = pixsize[0]
        self._pixsize_y = pixsize[1]
        self._start_lon = origin[0]
        self._start_lat = origin[1]

    def data(self, min_x, max_x, min_y, max_y):
        # MUST BE EXCLUSIVE
        data_window = self._data[min_x:max_x, :][:, min_y:max_y]
        return data_window


def output_filename(feature_name, chunk_index, n_chunks, output_dir):
    filename = feature_name + ".part{}of{}.hdf5".format(chunk_index + 1,
                                                        n_chunks)
    full_path = os.path.join(output_dir, filename)
    return full_path


def output_blank(filename, shape=None, bbox=None):
    with hdf.open_file(filename, mode='w') as h5file:
        h5file.root._v_attrs["blank"] = True
        if shape is not None:
            h5file.root._v_attrs["image_shape"] = shape
        if bbox is not None:
            h5file.root._v_attrs["image_bbox"] = bbox


def output_features(feature_vector, outfile, featname="features",
                    shape=None, bbox=None):
    """
    Writes a vector of features out to a standard HDF5 format. The function
    assumes that it is only 1 chunk of a larger vector, so outputs a numerical
    suffix to the file as an index.

    Parameters
    ----------
        feature_vector: array
            A 2D numpy array of shape (nPoints, nDims) of type float. This can
            be a masked array.
        outfile: path
            The name of the output file
        featname: str, optional
            The name of the features.
        shape: tuple, optional
            The original shape of the feature for reproducing an image
        bbox: ndarray, optional
            The bounding box of the original data for reproducing an image
    """
    if feature_vector is None:
        output_blank(outfile, shape, bbox)
        return

    log.info("writing {} array with name {}".format(
        feature_vector.shape, outfile))
    with hdf.open_file(outfile, mode='w') as h5file:
        h5file.root._v_attrs["blank"] = False

        # Make sure we are writing "long" arrays
        if feature_vector.ndim < 2:
            feature_vector = feature_vector[:, np.newaxis]
        array_shape = feature_vector.shape

        filters = hdf.Filters(complevel=5, complib='zlib')

        if np.ma.isMaskedArray(feature_vector):
            fobj = feature_vector.data
            if np.ma.count_masked(feature_vector) == 0:
                fmask = np.zeros(array_shape, dtype=bool)
            else:
                fmask = feature_vector.mask
        else:
            fobj = feature_vector
            fmask = np.zeros(array_shape, dtype=bool)

        h5file.create_carray("/", featname, filters=filters,
                             atom=hdf.Float64Atom(), shape=array_shape,
                             obj=fobj)

        h5file.create_carray("/", "mask", filters=filters,
                             atom=hdf.BoolAtom(), shape=array_shape, obj=fmask)

        if shape is not None:
            h5file.root._v_attrs["image_shape"] = shape
        if bbox is not None:
            h5file.root._v_attrs["image_bbox"] = bbox

    start = time.time()
    file_exists = False

    while not file_exists and (time.time() - start) < 5:

        file_exists = os.path.exists(outfile)
        time.sleep(0.1)

    if not file_exists:
        raise RuntimeError("{} never written!".format(outfile))

    return True


def load_and_cat(hdf5_vectors):
    data_shapes = []
    # pass one to get the shapes
    for filename in hdf5_vectors:
        with hdf.open_file(filename, mode='r') as f:
            if f.root._v_attrs["blank"]:  # no data in this chunk
                return None
            data_shapes.append(f.root.features.shape)

    # allocate memory
    x_shps, y_shps = zip(*data_shapes)
    x_shp = set(x_shps).pop()
    y_shp = np.sum(np.array(y_shps))

    log.info("Allocating shape {}, mem {}".format((x_shp, y_shp),
                                                  x_shp * y_shp * 72. / 1e9))

    all_data = np.empty((x_shp, y_shp), dtype=float)
    all_mask = np.empty((x_shp, y_shp), dtype=bool)

    # read files in
    start_idx = 0
    end_idx = -1
    for filename in hdf5_vectors:
        with hdf.open_file(filename, mode='r') as f:
            end_idx = start_idx + f.root.features.shape[1]
            all_data[:, start_idx:end_idx] = f.root.features[:]
            all_mask[:, start_idx:end_idx] = f.root.mask[:]
            start_idx = end_idx

    result = np.ma.masked_array(data=all_data, mask=all_mask)
    return result


def load_attributes(filename_dict):
    # Only bother loading the first one as they're all the same for now
    fname = filename_dict[0][0]
    shape = None
    bbox = None
    with hdf.open_file(fname, mode='r') as f:
        if 'image_shape' in f.root._v_attrs:
            shape = f.root._v_attrs.image_shape
        if 'image_bbox' in f.root._v_attrs:
            bbox = f.root._v_attrs.image_bbox
    return shape, bbox


def load_shapefile(filename, field):
    """
    TODO
    """

    sf = shapefile.Reader(filename)
    fdict = {f[0]: i for i, f in enumerate(sf.fields[1:])}  # Skip DeletionFlag

    if field not in fdict:
        raise ValueError("Requested field is not in records!")

    vind = fdict[field]
    vals = np.array([float(r[vind]) for r in sf.records()])
    coords = []
    for shape in sf.iterShapes():
        coords.append(list(shape.__geo_interface__['coordinates']))
    label_coords = np.array(coords)
    return label_coords, vals


class ImageWriter:
    def __init__(self, shape, bbox, name, n_subchunks, outputdir,
                 band_tags=None):
        # affine
        self.A, _, _ = image.bbox2affine(bbox[1, 0], bbox[0, 0],
                                         bbox[0, 1], bbox[1, 1],
                                         shape[0], shape[1])
        self.shape = shape
        self.bbox = bbox
        self.name = name
        self.outputdir = outputdir
        self.output_filename = os.path.join(outputdir, name + ".tif")
        self.n_subchunks = n_subchunks
<<<<<<< HEAD
        log.info("Imwriter image shape: {}".format(self.shape))
        log.info("Imwriter number of subchunks: {}".format(mpiops.chunks
                                                           * self.n_subchunks))
=======
>>>>>>> 3178fbb0
        self.sub_starts = [k[0] for k in np.array_split(
                           np.arange(self.shape[1]),
                           mpiops.chunks * self.n_subchunks)]

        if band_tags is not None:
            if len(band_tags) != self.shape[2]:
                raise ValueError("Number of band tags must equal number of "
                                 "bands!")

        if mpiops.chunk_index == 0:
            self.f = rasterio.open(self.output_filename, 'w', driver='GTiff',
                                   width=self.shape[0], height=self.shape[1],
                                   dtype=np.float64, count=self.shape[2],
                                   transform=self.A)

            if band_tags is not None:
                for i, tag in enumerate(band_tags):
                    self.f.update_tags(i + 1, image_type=tag)

    def write(self, x, subchunk_index):
        rows = self.shape[0]
        bands = x.shape[1]
        image = x.reshape((rows, -1, bands))

        mpiops.comm.barrier()
        log.info("Writing partition to output file")
        if mpiops.chunk_index != 0:
            mpiops.comm.send(image, dest=0)
        else:
            for node in range(mpiops.chunks):
                node = mpiops.chunks - node - 1
                subindex = node * self.n_subchunks + subchunk_index
                ystart = self.sub_starts[subindex]
                data = mpiops.comm.recv(source=node) \
                    if node != 0 else image
                data = np.ma.transpose(data, [2, 1, 0])  # untranspose
                yend = ystart + data.shape[1]  # this is Y
                window = ((ystart, yend), (0, self.shape[0]))
                index_list = list(range(1, bands + 1))
                self.f.write(data, window=window, indexes=index_list)
        mpiops.comm.barrier()


def export_scores(scores, y, Ey, filename):

    log.info("{} Scores".format(filename.rstrip(".json")))
    for metric, score in scores.items():
        log.info("{} = {}".format(metric, score))

    with open(filename, 'w') as f:
        json.dump(scores, f, sort_keys=True, indent=4)<|MERGE_RESOLUTION|>--- conflicted
+++ resolved
@@ -5,7 +5,6 @@
 import time
 import json
 import pickle
-from functools import partial
 from abc import ABCMeta, abstractmethod
 
 import rasterio
@@ -444,12 +443,6 @@
         self.outputdir = outputdir
         self.output_filename = os.path.join(outputdir, name + ".tif")
         self.n_subchunks = n_subchunks
-<<<<<<< HEAD
-        log.info("Imwriter image shape: {}".format(self.shape))
-        log.info("Imwriter number of subchunks: {}".format(mpiops.chunks
-                                                           * self.n_subchunks))
-=======
->>>>>>> 3178fbb0
         self.sub_starts = [k[0] for k in np.array_split(
                            np.arange(self.shape[1]),
                            mpiops.chunks * self.n_subchunks)]
